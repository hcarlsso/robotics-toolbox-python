#!/usr/bin/env python3

"""
@author: Jesse Haviland
@author: Peter Corke
"""

from collections import UserList
from numpy import pi, where, all, ndarray, zeros, array, eye, array_equal
from spatialmath import SE3, SE2
from spatialmath.base import (
    getvector,
    issymbol,
    tr2jac,
    verifymatrix,
    tr2jac2,
    tr2rpy,
    tr2eul,
    trlog,
    t2r,
    rotvelxform,
    simplify,
)
from roboticstoolbox import rtb_get_param

from collections import UserList
from spatialmath.base import issymbol, getmatrix
from fknm import ETS_fkine, ETS_jacob0, ETS_jacobe, ETS_hessian0, ETS_hessiane
from copy import deepcopy
from roboticstoolbox import rtb_get_param
from roboticstoolbox.robot.ET import ET, ET2
from spatialmath.base import getvector
from spatialmath import SE3
from typing import Union, overload, List, Set

ArrayLike = Union[list, ndarray, tuple, set]


class BaseETS(UserList):
    def __init__(self, *args):
        super().__init__(*args)

    def _update_internals(self):
        self._fknm = [et.fknm for et in self.data]
        self._m = len(self.data)
        self._n = len([True for et in self.data if et.isjoint])

    def __str__(self, q: Union[str, None] = None):
        """
        Pretty prints the ETS

        :param q: control how joint variables are displayed
        :type q: ArrayLike
        :return: Pretty printed ETS

        ``q`` controls how the joint variables are displayed:

        - None, format depends on number of joint variables
            - one, display joint variable as q
            - more, display joint variables as q0, q1, ...
            - if a joint index was provided, use this value
        - "", display all joint variables as empty parentheses ``()``
        - "θ", display all joint variables as ``(θ)``
        - format string with passed joint variables ``(j, j+1)``, so "θ{0}"
          would display joint variables as θ0, θ1, ... while "θ{1}" would
          display joint variables as θ1, θ2, ...  ``j`` is either the joint
          index, if provided, otherwise a sequential value.

        Example:

        .. runblock:: pycon

            >>> from roboticstoolbox import ET
            >>> e = ET.Rz() * ET.tx(1) * ET.Rz()
            >>> print(e[:2])
            >>> print(e)
            >>> print(e.__str__(""))
            >>> print(e.__str__("θ{0}"))  # numbering from 0
            >>> print(e.__str__("θ{1}"))  # numbering from 1
            >>> # explicit joint indices
            >>> e = ET.Rz(jindex=3) * ET.tx(1) * ET.Rz(jindex=4)
            >>> print(e)
            >>> print(e.__str__("θ{0}"))

        .. note:: Angular parameters are converted to degrees, except if they
            are symbolic.

        Example:

        .. runblock:: pycon

            >>> from roboticstoolbox import ET
            >>> from spatialmath.base import symbol
            >>> theta, d = symbol('theta, d')
            >>> e = ET.Rx(theta) * ET.tx(2) * ET.Rx(45, 'deg') * ET.Ry(0.2) * ET.ty(d)
            >>> str(e)

        :SymPy: supported
        """
        es = []
        j = 0
        c = 0
        s = None
        unicode = rtb_get_param("unicode")

        if q is None:
            if len(self.joints()) > 1:
                q = "q{0}"
            else:
                q = "q"

        # For et in the object, display it, data comes from properties
        # which come from the named tuple
        for et in self.data:

            if et.isjoint:
                if q is not None:
                    if et.jindex is None:
                        _j = j
                    else:
                        _j = et.jindex
                    qvar = q.format(
                        _j, _j + 1
                    )  # lgtm [py/str-format/surplus-argument]  # noqa
                # else:
                #     qvar = ""

                if et.isflip:
                    s = f"{et.axis}(-{qvar})"
                else:
                    s = f"{et.axis}({qvar})"
                j += 1

            elif et.isrotation:
                if issymbol(et.eta):
                    s = f"{et.axis}({et.eta})"
                else:
                    s = f"{et.axis}({et.eta * 180 / pi:.4g}°)"

            elif et.istranslation:
                s = f"{et.axis}({et.eta:.4g})"

            elif not et.iselementary:
                s = str(et)
                c += 1

            es.append(s)

        if unicode:
            return " \u2295 ".join(es)
        else:  # pragma: nocover
            return " * ".join(es)

    def _repr_pretty_(self, p, cycle):
        """
        Pretty string for IPython

        :param p: pretty printer handle (ignored)
        :param cycle: pretty printer flag (ignored)

        Print stringified version when variable is displayed in IPython, ie. on
        a line by itself.

        Example::

            [In [1]: e
            Out [1]: R(q0) ⊕ tx(1) ⊕ R(q1) ⊕ tx(1)
        """
        print(self.__str__())

    def joints(self) -> List[int]:
        """
        Get index of joint transforms

        :return: indices of transforms that are joints

        Example:

        .. runblock:: pycon

            >>> from roboticstoolbox import ET
            >>> e = ET.Rz() * ET.tx(1) * ET.Rz() * ET.tx(1)
            >>> e.joints()

        """
        return where([e.isjoint for e in self])[0]

    def jointset(self) -> Set[int]:
        """
        Get set of joint indices

        :return: set of unique joint indices

        Example:

        .. runblock:: pycon

            >>> from roboticstoolbox import ET
            >>> e = ET.Rz(jindex=1) * ET.tx(jindex=2) * ET.Rz(jindex=1) * ET.tx(1)
            >>> e.jointset()
        """
        return set([self[j].jindex for j in self.joints()])  # type: ignore

    @property
    def structure(self) -> str:
        """
        Joint structure string

        :return: A string indicating the joint types

        A string comprising the characters 'R' or 'P' which indicate the types
        of joints in order from left to right.

        Example:

        .. runblock:: pycon

            >>> from roboticstoolbox import ET
            >>> e = ET.tz() * ET.tx(1) * ET.Rz() * ET.tx(1)
            >>> e.structure

        """
        return "".join(["R" if self.data[i].isrotation else "P" for i in self.joints()])

    @property
    def n(self) -> int:
        """
        Number of joints

        :return: the number of joints in the ETS

        Counts the number of joints in the ETS.

        Example:

        .. runblock:: pycon

            >>> from roboticstoolbox import ET
            >>> e = ET.Rx() * ET.tx(1) * ET.tz()
            >>> e.n

        :seealso: :func:`joints`
        """

        return self._n

    @property
    def m(self) -> int:
        """
        Number of transforms

        :return: the number of transforms in the ETS

        Counts the number of transforms in the ETS.

        Example:

        .. runblock:: pycon

            >>> from roboticstoolbox import ET
            >>> e = ET.Rx() * ET.tx(1) * ET.tz()
            >>> e.m

        """

        return self._m

    @overload
    def data(self: "ETS") -> List[ET]:  # pragma: nocover
        ...

    @overload
    def data(self: "ETS2") -> List[ET2]:  # pragma: nocover
        ...

    @property
    def data(self):
        return self._data

    @data.setter
    @overload
    def data(self: "ETS", new_data: List[ET]):  # pragma: nocover
        ...

    @data.setter
    @overload
    def data(self: "ETS", new_data: List[ET2]):  # pragma: nocover
        ...

    @data.setter
    def data(self, new_data):
        self._data = new_data

    @overload
    def pop(self: "ETS", i: int = -1) -> ET:  # pragma: nocover
        ...

    @overload
    def pop(self: "ETS2", i: int = -1) -> ET2:  # pragma: nocover
        ...

    def pop(self, i=-1):
        """
        Pop value

        :param i: item in the list to pop, default is last
        :return: the popped value
        :raises IndexError: if there are no values to pop

        Removes a value from the value list and returns it.  The original
        instance is modified.

        Example:

        .. runblock:: pycon

            >>> from roboticstoolbox import ET
            >>> e = ET.Rz() * ET.tx(1) * ET.Rz() * ET.tx(1)
            >>> tail = e.pop()
            >>> tail
            >>> e
        """
        item = super().pop(i)
        self._update_internals()
        return item

    @overload
    def split(self: "ETS") -> List["ETS"]:  # pragma: nocover
        ...

    @overload
    def split(self: "ETS2") -> List["ETS2"]:  # pragma: nocover
        ...

    def split(self):
        """
        Split ETS into link segments

        Returns a list of ETS, each one, apart from the last,
        ends with a variable ET.
        """
        segments = []
        start = 0

        for j, k in enumerate(self.joints()):
            ets_j = self.data[start : k + 1]
            start = k + 1
            segments.append(ets_j)

        tail = self.data[start:]

        if isinstance(tail, list):
            tail_len = len(tail)
        elif tail is not None:  # pragma: nocover
            tail_len = 1
        else:  # pragma: nocover
            tail_len = 0

        if tail_len > 0:
            segments.append(tail)

        return segments

    @overload
    def inv(self: "ETS") -> "ETS":  # pragma: nocover
        ...

    @overload
    def inv(self: "ETS2") -> "ETS2":  # pragma: nocover
        ...

    def inv(self):
        r"""
        Inverse of ETS

        :return: Inverse of the ETS

        The inverse of a given ETS.  It is computed as the inverse of the
        individual ETs in the reverse order.

        .. math::

            (\mathbf{E}_0, \mathbf{E}_1 \cdots \mathbf{E}_{n-1} )^{-1} = (\mathbf{E}_{n-1}^{-1}, \mathbf{E}_{n-2}^{-1} \cdots \mathbf{E}_0^{-1}{n-1} )

        Example:

        .. runblock:: pycon

            >>> from roboticstoolbox import ET
            >>> e = ET.Rz(jindex=2) * ET.tx(1) * ET.Rx(jindex=3,flip=True) * ET.tx(1)
            >>> print(e)
            >>> print(e.inv())

        .. note:: It is essential to use explicit joint indices to account for
            the reversed order of the transforms.
        """  # noqa

        return self.__class__([et.inv() for et in reversed(self.data)])

    @overload
    def __getitem__(self: "ETS", i: int) -> ET:  # pragma: nocover
        ...

    @overload
    def __getitem__(self: "ETS", i: slice) -> List[ET]:  # pragma: nocover
        ...

    @overload
    def __getitem__(self: "ETS2", i: int) -> ET2:  # pragma: nocover
        ...

    @overload
    def __getitem__(self: "ETS2", i: slice) -> List[ET2]:  # pragma: nocover
        ...

    def __getitem__(self, i):
        """
        Index or slice an ETS

        :param i: the index or slince
        :return: Elementary transform

        Example:

        .. runblock:: pycon

            >>> from roboticstoolbox import ET
            >>> e = ET.Rz() * ET.tx(1) * ET.Rz() * ET.tx(1)
            >>> e[0]
            >>> e[1]
            >>> e[1:3]

        """
        return self.data[i]  # can be [2] or slice, eg. [3:5]

    def __deepcopy__(self, memo):

        new_data = []

        for data in self:
            new_data.append(deepcopy(data))

        cls = self.__class__
        result = cls(new_data)
        memo[id(self)] = result
        return result

    def plot(self, *args, **kwargs):
        from roboticstoolbox.robot.ERobot import ERobot, ERobot2

        if isinstance(self, ETS):
            robot = ERobot(self)
        else:
            robot = ERobot2(self)

        robot.plot(*args, **kwargs)

    def teach(self, *args, **kwargs):
        from roboticstoolbox.robot.ERobot import ERobot, ERobot2

        if isinstance(self, ETS):
            robot = ERobot(self)
        else:
            robot = ERobot2(self)

        robot.teach(*args, **kwargs)


class ETS(BaseETS):
    """
    This class implements an elementary transform sequence (ETS) for 3D

    :param arg: Function to compute ET value

    An instance can contain an elementary transform (ET) or an elementary
    transform sequence (ETS). It has list-like properties by subclassing
    UserList, which means we can perform indexing, slicing pop, insert, as well
    as using it as an iterator over its values.

    - ``ETS()`` an empty ETS list
    - ``ETS(et)`` an ETS containing a single ET
    - ``ETS([et0, et1, et2])`` an ETS consisting of three ET's

    Example:

        .. runblock:: pycon

            >>> from roboticstoolbox import ETS, ET
            >>> e = ET.Rz(0.3) # a single ET, rotation about z
            >>> ets1 = ETS(e)
            >>> len(ets1)
            >>> ets2 = ET.Rz(0.3) * ET.tx(2) # an ETS
            >>> len(ets2)                    # of length 2
            >>> ets2[1]                      # an ET sliced from the ETS

    :references:
        - Kinematic Derivatives using the Elementary Transform Sequence,
          J. Haviland and P. Corke

    :seealso: :func:`rx`, :func:`ry`, :func:`rz`, :func:`tx`,
        :func:`ty`, :func:`tz`
    """

    def __init__(
        self,
        arg: Union[
            List[Union["ETS", ET]], List[ET], List["ETS"], ET, "ETS", None
        ] = None,
    ):
        super().__init__()
        if isinstance(arg, list):
            for item in arg:
                if isinstance(item, ET):
                    self.data.append(deepcopy(item))
                elif isinstance(item, ETS):
                    for ets_item in item:
                        self.data.append(deepcopy(ets_item))
                else:
                    raise TypeError("Invalid arg")
        elif isinstance(arg, ET):
            self.data.append(deepcopy(arg))
        elif isinstance(arg, ETS):
            for ets_item in arg:
                self.data.append(deepcopy(ets_item))
        elif arg is None:
            self.data = []
        else:
            raise TypeError("Invalid arg")

        super()._update_internals()

        self._auto_jindex = False

        # Check if jindices are set
        joints = [self[j] for j in self.joints()]

        # Number of joints with a jindex
        jindices = 0

        # Number of joints with a sequential jindex (j[2] -> jindex = 2)
        seq_jindex = 0

        # Count them up
        for j, joint in enumerate(joints):
            if joint.jindex is not None:
                jindices += 1
                if joint.jindex == j:
                    seq_jindex += 1

        if (
            jindices == self.n - 1
            and seq_jindex == self.n - 1
            and joints[-1].jindex is None
        ):
            # ets has sequential jindicies, except for the last.
            joints[-1].jindex = self.n - 1
            self._auto_jindex = True

        elif jindices > 0 and not jindices == self.n:
            raise ValueError(
                "You can not have some jindices set for the ET's in arg. It must be all or none"
            )
        elif jindices == 0 and self.n > 0:
            # Set them ourself
            for j, joint in enumerate(joints):
                joint.jindex = j

            self._auto_jindex = True

    def __mul__(self, other: Union["ET", "ETS"]) -> "ETS":
        if isinstance(other, ET):
            return ETS([*self.data, other])
        else:
            return ETS([*self.data, *other.data])  # pragma: nocover

    def __rmul__(self, other: Union["ET", "ETS"]) -> "ETS":
        return ETS([other, *self.data])  # pragma: nocover

    def __imul__(self, rest: "ETS"):
        return self + rest  # pragma: nocover

    def __add__(self, rest) -> "ETS":
        return self.__mul__(rest)  # pragma: nocover

    def compile(self) -> "ETS":
        """
        Compile an ETS

        :return: optimised ETS

        Perform constant folding for faster evaluation.  Consecutive constant
        ETs are compounded, leading to a constant ET which is denoted by
        ``SE3`` when displayed.

        Example:

        .. runblock:: pycon

            >>> import roboticstoolbox as rtb
            >>> robot = rtb.models.ETS.Panda()
            >>> ets = robot.ets()
            >>> ets
            >>> ets.compile()

        :seealso: :func:`isconstant`
        """
        const = None
        ets = ETS()

        for et in self:

            if et.isjoint:
                # a joint
                if const is not None:
                    # flush the constant
                    if not array_equal(const, eye(4)):
                        ets *= ET.SE3(const)
                    const = None
                ets *= et  # emit the joint ET
            else:
                # not a joint
                if const is None:
                    const = et.A()
                else:
                    const = const @ et.A()

        if const is not None:
            # flush the constant, tool transform
            if not array_equal(const, eye(4)):
                ets *= ET.SE3(const)
        return ets

    def insert(
        self,
        arg: Union[ET, "ETS"],
        i: int = -1,
    ) -> None:
        """
        Insert value

        :param i: insert an ET or ETS into the ETS, default is at the end
        :param arg: the elementary transform or sequence to insert

        Inserts an ET or ETS into the ET sequence.  The inserted value is at position
        ``i``.

        Example:

        .. runblock:: pycon

            >>> from roboticstoolbox import ET
            >>> e = ET.Rz() * ET.tx(1) * ET.Rz() * ET.tx(1)
            >>> f = ET.Ry()
            >>> e.insert(f, 2)
            >>> e
        """

        if isinstance(arg, ET):
            if i == -1:
                self.data.append(arg)
            else:
                self.data.insert(i, arg)
        elif isinstance(arg, ETS):
            if i == -1:
                for et in arg:
                    self.data.append(et)
            else:
                for j, et in enumerate(arg):
                    self.data.insert(i + j, et)
        self._update_internals()

    def fkine(
        self,
        q: ArrayLike,
        base: Union[ndarray, SE3, None] = None,
        tool: Union[ndarray, SE3, None] = None,
        include_base: bool = True,
    ) -> SE3:
        """
        Forward kinematics

        :param q: Joint coordinates
        :type q: ArrayLike
        :param base: base transform, optional
        :param tool: tool transform, optional

        :return: The transformation matrix representing the pose of the
            end-effector

        - ``T = ets.fkine(q)`` evaluates forward kinematics for the robot at
          joint configuration ``q``.
        **Trajectory operation**:
        If ``q`` has multiple rows (mxn), it is considered a trajectory and the
        result is an ``SE3`` instance with ``m`` values.
        .. note::
            - The robot's base tool transform, if set, is incorporated
              into the result.
            - A tool transform, if provided, is incorporated into the result.
            - Works from the end-effector link to the base
        :references:
            - Kinematic Derivatives using the Elementary Transform
              Sequence, J. Haviland and P. Corke
        """

        ret = SE3.Empty()
        fk = self.eval(q, base, tool, include_base)

        if fk.dtype == "O":
            # symbolic
            fk = array(simplify(fk))

        if fk.ndim == 3:
            for T in fk:
                ret.append(SE3(T, check=False))  # type: ignore
        else:
            ret = SE3(fk, check=False)

        return ret

    def eval(
        self,
        q: ArrayLike,
        base: Union[ndarray, SE3, None] = None,
        tool: Union[ndarray, SE3, None] = None,
        include_base: bool = True,
    ) -> ndarray:
        """
        Forward kinematics

        :param q: Joint coordinates
        :type q: ArrayLike
        :param base: base transform, optional
        :param tool: tool transform, optional

        :return: The transformation matrix representing the pose of the
            end-effector

        - ``T = ets.fkine(q)`` evaluates forward kinematics for the robot at
          joint configuration ``q``.
        **Trajectory operation**:
        If ``q`` has multiple rows (mxn), it is considered a trajectory and the
        result is an ``SE3`` instance with ``m`` values.
        .. note::
            - The robot's base tool transform, if set, is incorporated
              into the result.
            - A tool transform, if provided, is incorporated into the result.
            - Works from the end-effector link to the base
        :references:
            - Kinematic Derivatives using the Elementary Transform
              Sequence, J. Haviland and P. Corke
        """

        try:
            return ETS_fkine(self._fknm, q, base, tool, include_base)
        except:
            pass

        q = getmatrix(q, (None, None))
        l, _ = q.shape  # type: ignore
        end = self.data[-1]

        if isinstance(tool, SE3):
            tool = array(tool.A)

        if isinstance(base, SE3):
            base = array(base.A)

        if base is None:
            bases = None
        elif array_equal(base, eye(3)):  # pragma: nocover
            bases = None
        else:  # pragma: nocover
            bases = base

        if tool is None:
            tools = None
        elif array_equal(tool, eye(3)):  # pragma: nocover
            tools = None
        else:  # pragma: nocover
            tools = tool

        if l > 1:
            T = zeros((l, 4, 4), dtype=object)
        else:
            T = zeros((4, 4), dtype=object)

        # Tk = None

        for k, qk in enumerate(q):  # type: ignore
            link = end  # start with last link

            jindex = 0 if link.jindex is None and link.isjoint else link.jindex

            Tk = link.A(qk[jindex])

            if tools is not None:
                Tk = Tk @ tools

            # add remaining links, back toward the base
            for i in range(self.m - 2, -1, -1):
                link = self.data[i]

                jindex = 0 if link.jindex is None and link.isjoint else link.jindex
                A = link.A(qk[jindex])

                if A is not None:
                    Tk = A @ Tk

            # add base transform if it is set
            if include_base == True and bases is not None:
                Tk = bases @ Tk

            # append
            if l > 1:
                T[k, :, :] = Tk
            else:
                T = Tk

        return T

    def jacob0(
        self,
        q: ArrayLike,
        tool: Union[ndarray, SE3, None] = None,
    ) -> ndarray:
        r"""
        Jacobian in base frame
        :param q: Joint coordinate vector
        :type q: ArrayLike
        :param tool: a static tool transformation matrix to apply to the
            end of end, defaults to None
        :return J: Manipulator Jacobian in the base frame
        ``jacob0(q)`` is the ETS Jacobian matrix which maps joint
        velocity to spatial velocity in the {0} frame.
        End-effector spatial velocity :math:`\nu = (v_x, v_y, v_z, \omega_x,
        \omega_y, \omega_z)^T` is related to joint velocity by
        :math:`{}^{e}\nu = {}^{e}\mathbf{J}_0(q) \dot{q}`.
        If ``ets.eval(q)`` is already computed it can be passed in as ``T`` to
        reduce computation time.
        An ETS represents the relative pose from the {0} frame to the end frame
        {e}. This is the composition of mAny relative poses, some constant and
        some functions of the joint variables, which we can write as
        :math:`\mathbf{E}(q)`.
        .. math::
            {}^0 T_e = \mathbf{E}(q) \in \mbox{SE}(3)
        The temporal derivative of this is the spatial
        velocity :math:`\nu` which is a 6-vector is related to the rate of
        change of joint coordinates by the Jacobian matrix.
        .. math::
           {}^0 \nu = {}^0 \mathbf{J}(q) \dot{q} \in \mathbb{R}^6
        This velocity can be expressed relative to the {0} frame or the {e}
        frame.
        :references:
            - `Kinematic Derivatives using the Elementary Transform Sequence, J. Haviland and P. Corke <https://arxiv.org/abs/2010.08696>`_
        :seealso: :func:`jacobe`, :func:`hessian0`
        """  # noqa

        # Use c extension
        try:
            return ETS_jacob0(self._n, self._fknm, q, tool)
        except TypeError:
            pass

        # Otherwise use Python
        if tool is None:
            tools = eye(4)
        elif isinstance(tool, SE3):
            tools = array(tool.A)
        else:  # pragma: nocover
            tools = eye(4)

        q = getvector(q, None)

        T = self.eval(q, include_base=False) @ tools

        U = eye(4)
        j = 0
        J = zeros((6, self.n), dtype="object")
        zero = array([0, 0, 0])
        end = self.data[-1]

        for link in self.data:
            jindex = 0 if link.jindex is None and link.isjoint else link.jindex

            if link.isjoint:
                U = U @ link.A(q[jindex])  # type: ignore

                if link == end:
                    U = U @ tools

                Tu = SE3(U, check=False).inv().A @ T
                n = U[:3, 0]
                o = U[:3, 1]
                a = U[:3, 2]
                x = Tu[0, 3]
                y = Tu[1, 3]
                z = Tu[2, 3]

                if link.axis == "Rz":
                    J[:3, j] = (o * x) - (n * y)
                    J[3:, j] = a

                elif link.axis == "Ry":
                    J[:3, j] = (n * z) - (a * x)
                    J[3:, j] = o

                elif link.axis == "Rx":
                    J[:3, j] = (a * y) - (o * z)
                    J[3:, j] = n

                elif link.axis == "tx":
                    J[:3, j] = n
                    J[3:, j] = zero

                elif link.axis == "ty":
                    J[:3, j] = o
                    J[3:, j] = zero

                elif link.axis == "tz":
                    J[:3, j] = a
                    J[3:, j] = zero

                j += 1
            else:
                A = link.A()
                if A is not None:
                    U = U @ A

        return J

    def jacobe(
        self,
        q: ArrayLike,
        tool: Union[ndarray, SE3, None] = None,
    ) -> ndarray:
        r"""
        Manipulator geometric Jacobian in the end-effector frame

        :param q: Joint coordinate vector
        :type q: ArrayLike
        :param tool: a static tool transformation matrix to apply to the
            end of end, defaults to None

        :return J: Manipulator Jacobian in the end-effector frame

        - ``ets.jacobe(q)`` is the manipulator Jacobian matrix which maps
          joint  velocity to end-effector spatial velocity expressed in the
          end-effector frame.
        End-effector spatial velocity :math:`\nu = (v_x, v_y, v_z, \omega_x, \omega_y, \omega_z)^T`
        is related to joint velocity by :math:`{}^{E}\!\nu = \mathbf{J}_m(q) \dot{q}`.

        .. warning:: This is the **geometric Jacobian** as described in texts by
            Corke, Spong etal., Siciliano etal.  The end-effector velocity is
            described in terms of translational and angular velocity, not a
            velocity twist as per the text by Lynch & Park.
        """  # noqa

        # Use c extension
        try:
            return ETS_jacobe(self._n, self._fknm, q, tool)
        except TypeError:
            pass

        T = self.eval(q, tool=tool, include_base=False)
        return tr2jac(T.T) @ self.jacob0(q, tool=tool)

    def hessian0(
        self,
        q: Union[ArrayLike, None] = None,
        J0: Union[ndarray, None] = None,
        tool: Union[ndarray, SE3, None] = None,
    ) -> ndarray:
        r"""
        Manipulator Hessian

        The manipulator Hessian tensor maps joint acceleration to end-effector
        spatial acceleration, expressed in the world-coordinate frame. This
        function calulcates this based on the ETS of the robot.
        
        One of J0 or q
        is required. Supply J0 if already calculated to save computation time

        :param q: The joint angles/configuration of the robot.
        :type q: ArrayLike
        :param J0: The manipulator Jacobian in the 0 frame
        :param tool: a static tool transformation matrix to apply to the
            end frame, defaults to None

        :return: The manipulator Hessian in 0 frame

        This method computes the manipulator Hessian in the base frame.  If
        we take the time derivative of the differential kinematic relationship
        .. math::
            \nu    &= \mat{J}(\vec{q}) \dvec{q} \\
            \alpha &= \dmat{J} \dvec{q} + \mat{J} \ddvec{q}
        where
        .. math::
            \dmat{J} = \mat{H} \dvec{q}
        and :math:`\mat{H} \in \mathbb{R}^{6\times n \times n}` is the
        Hessian tensor.
        The elements of the Hessian are
        .. math::
            \mat{H}_{i,j,k} =  \frac{d^2 u_i}{d q_j d q_k}
        where :math:`u = \{t_x, t_y, t_z, r_x, r_y, r_z\}` are the elements
        of the spatial velocity vector.
        Similarly, we can write
        .. math::
            \mat{J}_{i,j} = \frac{d u_i}{d q_j}
        :references:
            - Kinematic Derivatives using the Elementary Transform
              Sequence, J. Haviland and P. Corke
        """

        # Use c extension
        try:
            return ETS_hessian0(self._n, self._fknm, q, J0, tool)
        except TypeError:
            pass

        def cross(a, b):
            x = a[1] * b[2] - a[2] * b[1]
            y = a[2] * b[0] - a[0] * b[2]
            z = a[0] * b[1] - a[1] * b[0]
            return array([x, y, z])

        n = self.n

        if J0 is None:
            q = getvector(q, None)
            J0 = self.jacob0(q, tool=tool)
        else:
            verifymatrix(J0, (6, self.n))

        H = zeros((n, 6, n))

        for j in range(n):
            for i in range(j, n):

                H[j, :3, i] = cross(J0[3:, j], J0[:3, i])
                H[j, 3:, i] = cross(J0[3:, j], J0[3:, i])

                if i != j:
                    H[i, :3, j] = H[j, :3, i]

        return H

    def hessiane(
        self,
        q: Union[ArrayLike, None] = None,
        Je: Union[ndarray, None] = None,
        tool: Union[ndarray, SE3, None] = None,
    ) -> ndarray:
        r"""
        Manipulator Hessian

        The manipulator Hessian tensor maps joint acceleration to end-effector
        spatial acceleration, expressed in the world-coordinate frame. This
        function calulcates this based on the ETS of the robot.
        
        One of Je or q
        is required. Supply Je if already calculated to save computation time

        :param q: The joint angles/configuration of the robot.
        :type q: ArrayLike
        :param Je: The manipulator Jacobian in the ee frame
        :param tool: a static tool transformation matrix to apply to the
            end frame, defaults to None

        :return: The manipulator Hessian in ee frame

        This method computes the manipulator Hessian in the ee frame.  If
        we take the time derivative of the differential kinematic relationship
        .. math::
            \nu    &= \mat{J}(\vec{q}) \dvec{q} \\
            \alpha &= \dmat{J} \dvec{q} + \mat{J} \ddvec{q}
        where
        .. math::
            \dmat{J} = \mat{H} \dvec{q}
        and :math:`\mat{H} \in \mathbb{R}^{6\times n \times n}` is the
        Hessian tensor.
        The elements of the Hessian are
        .. math::
            \mat{H}_{i,j,k} =  \frac{d^2 u_i}{d q_j d q_k}
        where :math:`u = \{t_x, t_y, t_z, r_x, r_y, r_z\}` are the elements
        of the spatial velocity vector.
        Similarly, we can write
        .. math::
            \mat{J}_{i,j} = \frac{d u_i}{d q_j}
        :references:
            - Kinematic Derivatives using the Elementary Transform
              Sequence, J. Haviland and P. Corke
        """

        # Use c extension
        try:
            return ETS_hessiane(self._n, self._fknm, q, Je, tool)
        except TypeError:
            pass

        def cross(a, b):
            x = a[1] * b[2] - a[2] * b[1]
            y = a[2] * b[0] - a[0] * b[2]
            z = a[0] * b[1] - a[1] * b[0]
            return array([x, y, z])

        n = self.n

        if Je is None:
            q = getvector(q, None)
            Je = self.jacobe(q, tool=tool)
        else:
            verifymatrix(Je, (6, self.n))

        H = zeros((n, 6, n))

        for j in range(n):
            for i in range(j, n):

                H[j, :3, i] = cross(Je[3:, j], Je[:3, i])
                H[j, 3:, i] = cross(Je[3:, j], Je[3:, i])

                if i != j:
                    H[i, :3, j] = H[j, :3, i]

        return H

    def jacob0_analytic(
        self,
        q: ArrayLike,
        analytic: str = "rpy/xyz",
        tool: Union[ndarray, SE3, None] = None,
<<<<<<< HEAD
        analytic: str = "rpy/xyz",
=======
>>>>>>> 523d0b2d
    ):
        r"""
        Manipulator analytical Jacobian in the base frame

        :param q: Joint coordinate vector
        :type q: ArrayLike
        :param tool: a static tool transformation matrix to apply to the
            end of end, defaults to None
        :param analytic: describes the rotational representation

        :return J: Manipulator Jacobian in the base frame

        End-effector spatial velocity :math:`\nu = (v_x, v_y, v_z, \omega_x, \omega_y, \omega_z)^T`
        is related to joint velocity by :math:`{}^{E}\!\nu = \mathbf{J}_m(q) \dot{q}`.

        ``analytic`` can be one of:
            =============  ==================================
            Value          Rotational representation
            =============  ==================================
            ``'rpy/xyz'``  RPY angular rates in XYZ order
            ``'rpy/zyx'``  RPY angular rates in XYZ order
            ``'eul'``      Euler angular rates in ZYZ order
            ``'exp'``      exponential coordinate rates
            =============  ==================================

        Example:
        .. runblock:: pycon
            >>> import roboticstoolbox as rtb
            >>> puma = rtb.models.ETS.Puma560()
            >>> puma.jacob0_analytic([0, 0, 0, 0, 0, 0])

        """  # noqa

        T = self.eval(q, tool=tool)
        J = self.jacob0(q, tool=tool)
        A = rotvelxform(t2r(T), full=True, inverse=True, representation=analytic)
        return A @ J

class ETS2(BaseETS):
    """
    This class implements an elementary transform sequence (ETS) for 2D

    :param arg: Function to compute ET value

    An instance can contain an elementary transform (ET) or an elementary
    transform sequence (ETS). It has list-like properties by subclassing
    UserList, which means we can perform indexing, slicing pop, insert, as well
    as using it as an iterator over its values.

    - ``ETS()`` an empty ETS list
    - ``ET2.XY(η)`` is a constant elementary transform
    - ``ET2.XY(η, 'deg')`` as above but the angle is expressed in degrees
    - ``ET2.XY()`` is a joint variable, the value is left free until evaluation
      time
    - ``ET2.XY(j=J)`` as above but the joint index is explicitly given, this
      might correspond to the joint number of a multi-joint robot.
    - ``ET2.XY(flip=True)`` as above but the joint moves in the opposite sense

    where ``XY`` is one of ``R``, ``tx``, ``ty``.

    Example:

        .. runblock:: pycon

            >>> from roboticstoolbox import ETS2 as ET2
            >>> e = ET2.R(0.3)  # a single ET, rotation about z
            >>> len(e)
            >>> e = ET2.R(0.3) * ET2.tx(2)  # an ETS
            >>> len(e)                      # of length 2
            >>> e[1]                        # an ET sliced from the ETS

    :references:
        - Kinematic Derivatives using the Elementary Transform Sequence,
          J. Haviland and P. Corke

    :seealso: :func:`r`, :func:`tx`, :func:`ty`
    """

    def __init__(
        self,
        arg: Union[
            List[Union["ETS2", ET2]], List[ET2], List["ETS2"], ET2, "ETS2", None
        ] = None,
    ):
        super().__init__()
        if isinstance(arg, list):
            for item in arg:
                if isinstance(item, ET2):
                    self.data.append(deepcopy(item))
                elif isinstance(item, ETS2):
                    for ets_item in item:
                        self.data.append(deepcopy(ets_item))
                else:
                    raise TypeError("bad arg")
        elif isinstance(arg, ET2):
            self.data.append(deepcopy(arg))
        elif isinstance(arg, ETS2):
            for ets_item in arg:
                self.data.append(deepcopy(ets_item))
        elif arg is None:
            self.data = []
        else:
            raise TypeError("Invalid arg")

        self._update_internals()
        self._ndims = 2
        self._auto_jindex = False

        # Check if jindices are set
        joints = [self[j] for j in self.joints()]

        # Number of joints with a jindex
        jindices = 0

        # Number of joints with a sequential jindex (j[2] -> jindex = 2)
        seq_jindex = 0

        # Count them up
        for j, joint in enumerate(joints):
            if joint.jindex is not None:
                jindices += 1
                if joint.jindex == j:
                    seq_jindex += 1

        if (
            jindices == self.n - 1
            and seq_jindex == self.n - 1
            and joints[-1].jindex is None
        ):
            # ets has sequential jindicies, except for the last.
            joints[-1].jindex = self.n - 1
            self._auto_jindex = True
        elif jindices > 0 and not jindices == self.n:
            raise ValueError(
                "You can not have some jindices set for the ET's in arg. It must be all or none"
            )
        elif jindices == 0 and self.n > 0:
            # Set them ourself
            for j, joint in enumerate(joints):
                joint.jindex = j
            self._auto_jindex = True

    def __mul__(self, other: Union[ET2, "ETS2"]) -> "ETS2":
        if isinstance(other, ET2):
            return ETS2([*self.data, other])
        else:
            return ETS2([*self.data, *other.data])  # pragma: nocover

    def __rmul__(self, other: Union[ET2, "ETS2"]) -> "ETS2":
        return ETS2([other, self.data])  # pragma: nocover

    def __imul__(self, rest: "ETS2"):
        return self + rest  # pragma: nocover

    def __add__(self, rest) -> "ETS2":
        return self.__mul__(rest)  # pragma: nocover

    def compile(self) -> "ETS2":
        """
        Compile an ETS2

        :return: optimised ETS2

        Perform constant folding for faster evaluation.  Consecutive constant
        ETs are compounded, leading to a constant ET which is denoted by
        ``SE3`` when displayed.

        :seealso: :func:`isconstant`
        """
        const = None
        ets = ETS2()

        for et in self:

            if et.isjoint:
                # a joint
                if const is not None:
                    # flush the constant
                    if not array_equal(const, eye(3)):
                        ets *= ET2.SE2(const)
                    const = None
                ets *= et  # emit the joint ET
            else:
                # not a joint
                if const is None:
                    const = et.A()
                else:
                    const = const @ et.A()

        if const is not None:
            # flush the constant, tool transform
            if not array_equal(const, eye(3)):
                ets *= ET2.SE2(const)
        return ets

    def insert(
        self,
        arg: Union[ET2, "ETS2"],
        i: int = -1,
    ) -> None:
        """
        Insert value

        :param i: insert an ET or ETS into the ETS, default is at the end
        :param arg: the elementary transform or sequence to insert

        Inserts an ET or ETS into the ET sequence.  The inserted value is at position
        ``i``.

        Example:

        .. runblock:: pycon

            >>> from roboticstoolbox import ET2
            >>> e = ET2.R() * ET2.tx(1) * ET2.R() * ET2.tx(1)
            >>> f = ET2.R()
            >>> e.insert(f, 2)
            >>> e
        """

        if isinstance(arg, ET2):
            if i == -1:
                self.data.append(arg)
            else:
                self.data.insert(i, arg)
        elif isinstance(arg, ETS2):
            if i == -1:
                for et in arg:
                    self.data.append(et)
            else:
                for j, et in enumerate(arg):
                    self.data.insert(i + j, et)
        self._update_internals()

    def fkine(
        self,
        q: ArrayLike,
        base: Union[ndarray, SE2, None] = None,
        tool: Union[ndarray, SE2, None] = None,
        include_base: bool = True,
    ) -> SE2:
        """
        Forward kinematics
        :param q: Joint coordinates
        :type q: ArrayLike
        :param base: base transform, optional
        :param tool: tool transform, optional

        :return: The transformation matrix representing the pose of the
            end-effector

        - ``T = ets.fkine(q)`` evaluates forward kinematics for the robot at
          joint configuration ``q``.
        **Trajectory operation**:
        If ``q`` has multiple rows (mxn), it is considered a trajectory and the
        result is an ``SE2`` instance with ``m`` values.
        .. note::
            - The robot's base tool transform, if set, is incorporated
              into the result.
            - A tool transform, if provided, is incorporated into the result.
            - Works from the end-effector link to the base
        :references:
            - Kinematic Derivatives using the Elementary Transform
              Sequence, J. Haviland and P. Corke
        """

        ret = SE2.Empty()
        fk = self.eval(q, base, tool, include_base)

        if fk.dtype == "O":
            # symbolic
            fk = array(simplify(fk))

        if fk.ndim == 3:
            for T in fk:
                ret.append(SE2(T, check=False))  # type: ignore
        else:
            ret = SE2(fk, check=False)

        return ret

    def eval(
        self,
        q: ArrayLike,
        base: Union[ndarray, SE2, None] = None,
        tool: Union[ndarray, SE2, None] = None,
        include_base: bool = True,
    ) -> ndarray:
        """
        Forward kinematics
        :param q: Joint coordinates
        :type q: ArrayLike
        :param base: base transform, optional
        :param tool: tool transform, optional

        :return: The transformation matrix representing the pose of the
            end-effector

        - ``T = ets.fkine(q)`` evaluates forward kinematics for the robot at
          joint configuration ``q``.
        **Trajectory operation**:
        If ``q`` has multiple rows (mxn), it is considered a trajectory and the
        result is an ``SE2`` instance with ``m`` values.
        .. note::
            - The robot's base tool transform, if set, is incorporated
              into the result.
            - A tool transform, if provided, is incorporated into the result.
            - Works from the end-effector link to the base
        :references:
            - Kinematic Derivatives using the Elementary Transform
              Sequence, J. Haviland and P. Corke
        """

        q = getmatrix(q, (None, None))
        l, _ = q.shape  # type: ignore
        end = self[-1]

        if base is None:
            bases = None
        elif isinstance(base, SE2):
            bases = array(base.A)
        elif array_equal(base, eye(3)):  # pragma: nocover
            bases = None
        else:  # pragma: nocover
            bases = base

        if tool is None:
            tools = None
        elif isinstance(tool, SE2):
            tools = array(tool.A)
        elif array_equal(tool, eye(3)):  # pragma: nocover
            tools = None
        else:  # pragma: nocover
            tools = tool

        if l > 1:
            T = zeros((l, 3, 3), dtype=object)
        else:
            T = zeros((3, 3), dtype=object)

        for k, qk in enumerate(q):  # type: ignore
            link = end  # start with last link

            jindex = 0 if link.jindex is None and link.isjoint else link.jindex
            Tk = link.A(qk[jindex])

            if tools is not None:
                Tk = Tk @ tools

            # add remaining links, back toward the base
            for i in range(self.m - 2, -1, -1):
                link = self.data[i]

                jindex = 0 if link.jindex is None and link.isjoint else link.jindex
                A = link.A(qk[jindex])

                if A is not None:
                    Tk = A @ Tk

            # add base transform if it is set
            if include_base == True and bases is not None:
                Tk = bases @ Tk

            # append
            if l > 1:
                T[k, :, :] = Tk
                # ret.append(SE2(Tk, check=False))  # type: ignore
            else:
                T = Tk
                # ret = SE2(Tk, check=False)

        return T

    def jacob0(
        self,
        q: ArrayLike,
    ):

        # very inefficient implementation, just put a 1 in last row
        # if its a rotation joint
        q = getvector(q)

        j = 0
        J = zeros((3, self.n))
        etjoints = self.joints()

        if not all(array([self[i].jindex for i in etjoints])):
            # not all joints have a jindex it is required, set them
            for j in range(self.n):
                i = etjoints[j]
                self[i].jindex = j

        for j in range(self.n):
            i = etjoints[j]

            if self[i].jindex is not None:
                jindex = self[i].jindex
            else:
                jindex = 0  # pragma: nocover

            # jindex = 0 if self[i].jindex is None else self[i].jindex

            axis = self[i].axis
            if axis == "R":
                dTdq = array([[0, -1, 0], [1, 0, 0], [0, 0, 0]]) @ self[i].A(
                    q[jindex]  # type: ignore
                )
            elif axis == "tx":
                dTdq = array([[0, 0, 1], [0, 0, 0], [0, 0, 0]])
            elif axis == "ty":
                dTdq = array([[0, 0, 0], [0, 0, 1], [0, 0, 0]])
            else:  # pragma: nocover
                raise TypeError("Invalid axes")

            E0 = ETS2(self[:i])
            if len(E0) > 0:
                dTdq = E0.fkine(q).A @ dTdq

            Ef = ETS2(self[i + 1 :])
            if len(Ef) > 0:
                dTdq = dTdq @ Ef.fkine(q).A

            T = self.fkine(q).A
            dRdt = dTdq[:2, :2] @ T[:2, :2].T

            J[:2, j] = dTdq[:2, 2]
            J[2, j] = dRdt[1, 0]

        return J

    def jacobe(
        self,
        q: ArrayLike,
    ):
        r"""
        Jacobian in base frame

        :param q: joint coordinates
        :type q: ArrayLike
        :return: Jacobian matrix

        ``jacobe(q)`` is the manipulator Jacobian matrix which maps joint
        velocity to end-effector spatial velocity.

        End-effector spatial velocity :math:`\nu = (v_x, v_y, v_z, \omega_x, \omega_y, \omega_z)^T`
        is related to joint velocity by :math:`{}^{e}\nu = {}^{e}\mathbf{J}_0(q) \dot{q}`.

        :seealso: :func:`jacob`, :func:`hessian0`
        """  # noqa

        T = self.fkine(q, include_base=False).A
        return tr2jac2(T.T) @ self.jacob0(q)

if __name__ == "__main__":

    from roboticstoolbox import models

    ur5 = models.URDF.UR5()

    ur5.fkine(ur5.qz)
    ur5.jacob0(ur5.qz)
    ur5.jacob0_analytic(ur5.qz)<|MERGE_RESOLUTION|>--- conflicted
+++ resolved
@@ -1129,10 +1129,6 @@
         q: ArrayLike,
         analytic: str = "rpy/xyz",
         tool: Union[ndarray, SE3, None] = None,
-<<<<<<< HEAD
-        analytic: str = "rpy/xyz",
-=======
->>>>>>> 523d0b2d
     ):
         r"""
         Manipulator analytical Jacobian in the base frame
@@ -1170,6 +1166,7 @@
         J = self.jacob0(q, tool=tool)
         A = rotvelxform(t2r(T), full=True, inverse=True, representation=analytic)
         return A @ J
+
 
 class ETS2(BaseETS):
     """
@@ -1586,6 +1583,7 @@
         T = self.fkine(q, include_base=False).A
         return tr2jac2(T.T) @ self.jacob0(q)
 
+
 if __name__ == "__main__":
 
     from roboticstoolbox import models
