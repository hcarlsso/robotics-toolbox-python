--- conflicted
+++ resolved
@@ -4,11 +4,7 @@
 
 description = "A Python library for robotics education and research"
 
-<<<<<<< HEAD
 version = "1.2.0"
-=======
-version = "1.1.1"
->>>>>>> 7f1bcae7
 
 authors = [
     { name = "Jesse Haviland", email = "j.haviland@qut.edu.au" },
